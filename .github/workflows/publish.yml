name: Deploy 'Direct' (SaaS) and 'Backend Proxy' to Pages

on:
  push:
    branches: ['main']
  workflow_dispatch:

permissions:
  contents: read
  pages: write
  id-token: write

# Allow one concurrent deployment
concurrency:
  group: 'pages'
  cancel-in-progress: true

jobs:
  build:
    runs-on: ubuntu-latest
    strategy:
      matrix:
        profile: ['direct', 'backend-proxy']
    steps:
<<<<<<< HEAD
      - name: Checkout repository
        uses: actions/checkout@v4

      - name: Set up Node.js
=======
      - name: Checkout
        uses: actions/checkout@v4
      - name: Set up Node
>>>>>>> b0a254eb
        uses: actions/setup-node@v4
        with:
          node-version: 20
          cache: 'npm'

      - name: Install dependencies
        run: npm install

      - name: Build
        env:
          ENV_FILENAME: ${{ matrix.profile == 'backend-proxy' && 'backend-proxy.env' || '' }}
        run: npm run build
<<<<<<< HEAD

      - name: Upload artifact
        uses: actions/upload-artifact@v4
=======
      - name: Setup Pages
        uses: actions/configure-pages@v4
      - name: Upload artifact
        uses: actions/upload-pages-artifact@v3
>>>>>>> b0a254eb
        with:
          name: build-${{ matrix.profile }} # Results in 'build-direct' and 'build-backend-proxy'
          path: './dist'
          retention-days: 1

  deploy:
    needs: build
    environment:
      name: github-pages
      url: ${{ steps.deployment.outputs.page_url }}
    runs-on: ubuntu-latest
    steps:
      - name: Download 'backend-proxy' build (for root deployment)
        uses: actions/download-artifact@v4
        with:
          name: build-backend-proxy
          path: backend-proxy # Content for the root of the site

      - name: Download 'direct' build (for /ew deployment)
        uses: actions/download-artifact@v4
        with:
          name: build-direct
          path: direct # Content for the /ew subdirectory

      - name: Prepare final deployment structure
        run: |
          echo "Preparing merged content directory..."
          mkdir -p merged-content
          echo "Copying main site content (backend-proxy) to merged-content root..."
          cp -r backend-proxy/* merged-content/
          echo "Creating /ew directory in merged-content..."
          mkdir -p merged-content/ew
          echo "Copying secondary site content (direct) to merged-content/ew..."
          cp -r direct/* merged-content/ew/
          echo "Final structure prepared."
          ls -R merged-content

      - name: Setup Pages
        uses: actions/configure-pages@v4

      - name: Upload merged artifact to Pages
        uses: actions/upload-pages-artifact@v3
        with:
          path: './merged-content'

      - name: Deploy to GitHub Pages
        id: deployment
        uses: actions/deploy-pages@v4<|MERGE_RESOLUTION|>--- conflicted
+++ resolved
@@ -22,16 +22,10 @@
       matrix:
         profile: ['direct', 'backend-proxy']
     steps:
-<<<<<<< HEAD
-      - name: Checkout repository
+      - name: Checkout
         uses: actions/checkout@v4
 
       - name: Set up Node.js
-=======
-      - name: Checkout
-        uses: actions/checkout@v4
-      - name: Set up Node
->>>>>>> b0a254eb
         uses: actions/setup-node@v4
         with:
           node-version: 20
@@ -44,16 +38,9 @@
         env:
           ENV_FILENAME: ${{ matrix.profile == 'backend-proxy' && 'backend-proxy.env' || '' }}
         run: npm run build
-<<<<<<< HEAD
 
       - name: Upload artifact
         uses: actions/upload-artifact@v4
-=======
-      - name: Setup Pages
-        uses: actions/configure-pages@v4
-      - name: Upload artifact
-        uses: actions/upload-pages-artifact@v3
->>>>>>> b0a254eb
         with:
           name: build-${{ matrix.profile }} # Results in 'build-direct' and 'build-backend-proxy'
           path: './dist'
