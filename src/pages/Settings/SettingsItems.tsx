--- conflicted
+++ resolved
@@ -1,9 +1,6 @@
 import React from 'react';
 import { styled } from '@foundation';
-<<<<<<< HEAD
-=======
 import IconGoogle from '@icons/google.svg';
->>>>>>> c1be7abc
 import IconInfo from '@icons/info.svg';
 import IconLogs from '@icons/share_logs.svg';
 import { useBackupStore } from '@store';
@@ -31,11 +28,6 @@
 
   return (
     <RootStyled>
-<<<<<<< HEAD
-      {/* <ActionPlate
-        iconSrc={IconCloud}
-        caption={t('SETTINGS.ITEMS.CREATE_A_KEY_BACKUP.TITLE')}
-=======
       <ActionPlate
         iconSrc={IconGoogle}
         caption={t(
@@ -43,12 +35,11 @@
             ? 'SETTINGS.ITEMS.CREATE_A_KEY_BACKUP.TITLE_BACKUP'
             : 'SETTINGS.ITEMS.CREATE_A_KEY_BACKUP.TITLE_NO_BACKUP',
         )}
->>>>>>> c1be7abc
         description={t('SETTINGS.ITEMS.CREATE_A_KEY_BACKUP.DESCRIPTION')}
         onClick={() => {
           setIsBackupDialogOpen(true);
         }}
-      /> */}
+      />
 
       {/* <ActionPlate
         iconSrc={IconKey}
